<!DOCTYPE html>
<html lang="en">

<head>
  <%- header %>
</head>

<body id="app" v-cloak>
  <main role="main" style="max-width: 1200px; margin: 1em auto">
    <div class="d-flex gap-4">
      <div class="card p-2">
        <header>
          <h1 class="mb-0">
            <img src="/images/logo-sunshine-45.png" height="45" alt="">
            {{ $t('welcome.greeting') }}
          </h1>
        </header>
        <p class="my-2 align-self-start">{{ $t('welcome.create_creds') }}</p>
        <div class="alert alert-warning">
          {{ $t('welcome.create_creds_alert') }}
        </div>
        <form @submit.prevent="save">
          <div class="mb-2">
            <label for="usernameInput" class="form-label">{{ $t('_common.username') }}</label>
            <input type="text" class="form-control" id="usernameInput" autocomplete="username"
              v-model="passwordData.newUsername" />
          </div>
          <div class="mb-2">
            <label for="passwordInput" class="form-label">{{ $t('_common.password') }}</label>
            <input type="password" class="form-control" id="passwordInput" autocomplete="new-password"
              v-model="passwordData.newPassword" required />
          </div>
          <div class="mb-2">
            <label for="confirmPasswordInput" class="form-label">{{ $t('welcome.confirm_password') }}</label>
            <input type="password" class="form-control" id="confirmPasswordInput" autocomplete="new-password"
              v-model="passwordData.confirmNewPassword" required />
          </div>
          <button type="submit" class="btn btn-primary w-100 mb-2" v-bind:disabled="loading">
            {{ $t('welcome.login') }}
          </button>
          <div class="alert alert-danger" v-if="error"><b>{{ $t('_common.error') }}</b> {{error}}</div>
          <div class="alert alert-success" v-if="success">
            <b>{{ $t('_common.success') }}</b> {{ $t('welcome.welcome_success') }}
          </div>
        </form>
      </div>
      <div>
        <Resource-Card></Resource-Card>
      </div>
    </div>
  </main>
</body>

<script type="module">
  import { createApp } from "vue"
  import i18n from './locale.js'
  import ResourceCard from './ResourceCard.vue'
<<<<<<< HEAD
  import fetch from './fetch.js'
=======
>>>>>>> 7fb8c765

  let app = createApp({
    components: {
      ResourceCard
    },
    data() {
      return {
        error: null,
        success: false,
        loading: false,
        passwordData: {
          newUsername: "sunshine",
          newPassword: "",
          confirmNewPassword: "",
        },
      };
    },
    methods: {
      save() {
        this.error = null;
        this.loading = true;
        fetch("/api/password", {
          method: "POST",
          body: JSON.stringify(this.passwordData),
        }).then((r) => {
          this.loading = false;
          if (r.status == 200) {
            r.json().then((rj) => {
              if (rj.status.toString() === "true") {
                this.success = true;
                setTimeout(() => {
                  document.location.reload();
                }, 5000);
              } else {
                this.error = rj.error;
              }
            });
          } else {
            this.error = "Internal Server Error";
          }
        });
      },
    },
  });

  //Wait for locale initialization, then render
  i18n().then(i18n => {
    app.use(i18n);
    app.mount('#app');
  });
</script><|MERGE_RESOLUTION|>--- conflicted
+++ resolved
@@ -55,10 +55,8 @@
   import { createApp } from "vue"
   import i18n from './locale.js'
   import ResourceCard from './ResourceCard.vue'
-<<<<<<< HEAD
   import fetch from './fetch.js'
-=======
->>>>>>> 7fb8c765
+
 
   let app = createApp({
     components: {
