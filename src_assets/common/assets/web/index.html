--- conflicted
+++ resolved
@@ -76,11 +76,8 @@
   import i18n from './locale.js'
   import Navbar from './Navbar.vue'
   import ResourceCard from './ResourceCard.vue'
-<<<<<<< HEAD
   import fetch from './fetch.js'
-=======
 
->>>>>>> 7fb8c765
   console.log("Hello, Sunshine!")
   let app = createApp({
     components: {
